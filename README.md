--- conflicted
+++ resolved
@@ -193,16 +193,6 @@
 
 Below are a few bite‑size examples you can copy‑paste. Replace the text in quotes with your own task.
 
-<<<<<<< HEAD
-| ✨  | What you type                                              | What happens                                                               |
-| --- | ---------------------------------------------------------- | -------------------------------------------------------------------------- |
-| 1   | `codex "Refactor the Dashboard component to React Hooks"`  | Codex rewrites the class component, runs `npm test`, and shows the diff.   |
-| 2   | `codex "Generate SQL migrations for adding a users table"` | Infers your ORM, creates migration files, and runs them in a sandboxed DB. |
-| 3   | `codex "Write unit tests for utils/date.ts"`               | Generates tests, executes them, and iterates until they pass.              |
-| 4   | `codex "Bulk‑rename *.jpeg → *.jpg with git mv"`           | Safely renames files and updates imports/usages.                           |
-| 5   | `codex "Explain what this regex does: ^(?=.*[A-Z]).{8,}$"` | Outputs a step‑by‑step human explanation.                                  |
-| 6   | `codex --use-openrouter --model "anthropic/claude-3-opus"` | Uses Claude via OpenRouter for enhanced reasoning capabilities.            |
-=======
 | ✨  | What you type                                                                   | What happens                                                               |
 | --- | ------------------------------------------------------------------------------- | -------------------------------------------------------------------------- |
 | 1   | `codex "Refactor the Dashboard component to React Hooks"`                       | Codex rewrites the class component, runs `npm test`, and shows the diff.   |
@@ -211,7 +201,7 @@
 | 4   | `codex "Bulk‑rename *.jpeg → *.jpg with git mv"`                                | Safely renames files and updates imports/usages.                           |
 | 5   | `codex "Explain what this regex does: ^(?=.*[A-Z]).{8,}$"`                      | Outputs a step‑by‑step human explanation.                                  |
 | 6   | `codex "Carefully review this repo, and propose 3 high impact well-scoped PRs"` | Suggests impactful PRs in the current codebase.                            |
->>>>>>> b84075aa
+| 7   | `codex --use-openrouter --model "anthropic/claude-3-opus"`                      | Uses Claude via OpenRouter for enhanced reasoning capabilities.            |
 
 ---
 
